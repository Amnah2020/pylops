import logging

import numpy as np
from scipy.sparse.linalg import lsqr

from pylops import Diagonal, Identity, LinearOperator, Pad
from pylops.signalprocessing import FFT
from pylops.utils import dottest as Dottest
from pylops.utils.backend import to_cupy_conditional
from pylops.utils.tapers import taper2d, taper3d

logging.basicConfig(format="%(levelname)s: %(message)s", level=logging.WARNING)


def _phase_shift(phiin, freq, kx, vel, dz, ky=0, adj=False):
    """Phase shift extrapolation for single depth level in 2d/3d constant
    velocity medium

    Parameters
    ----------
    phiin : :obj:`numpy.ndarray`
        Frequency-wavenumber spectrum of input wavefield
        (only positive frequencies)
    freq : :obj:`numpy.ndarray`
        Positive frequency axis (already gridded with kx)
    kx : :obj:`int`, optional
        Horizontal wavenumber first axis (already gridded with freq)
    ky : :obj:`int`, optional
        Horizontal wavenumber second axis (already gridded with freq). If ``0``
        is provided, this reduces to phase shift in a 2d medium.
    vel : :obj:`float`, optional
        Constant propagation velocity.
    dz : :obj:`float`, optional
        Depth step.

    Returns
    ----------
    phiin : :obj:`numpy.ndarray`
        Frequency-wavenumber spectrum of depth extrapolated wavefield
        (only positive frequencies)

    """
    # vertical slowness
    kz = (freq / vel) ** 2 - kx ** 2 - ky ** 2
    kz = np.sqrt(kz.astype(phiin.dtype))
    # ensure evanescent region is complex positive
    kz = np.real(kz) - 1j * np.sign(dz) * np.abs(np.imag(kz))
    # create and apply propagator
    gazx = np.exp(-1j * 2 * np.pi * dz * kz)
    if adj:
        gazx = np.conj(gazx)
    phiout = phiin * gazx
    return phiout


class _PhaseShift(LinearOperator):
    """Phase shift operator in frequency-wavenumber domain

    Apply positive phase shift directly in frequency-wavenumber domain.
    See :class:`pylops.waveeqprocessingPhaseShift` for more details on the
    input parameters.

    """

    def __init__(self, vel, dz, freq, kx, ky=None, dtype="complex64"):
        self.vel = vel
        self.dz = dz
        # define frequency and horizontal wavenumber axes
        if ky is None:
            ky = 0
            [freq, kx] = np.meshgrid(freq, kx, indexing="ij")
        else:
            [freq, kx, ky] = np.meshgrid(freq, kx, ky, indexing="ij")
        # define vertical wavenumber axis
        kz = (freq / vel) ** 2 - kx ** 2 - ky ** 2
        kz = np.sqrt(kz.astype(dtype))
        # ensure evanescent region is complex positive
        kz = np.real(kz) - 1j * np.sign(dz) * np.abs(np.imag(kz))
        # create propagator
        self.gazx = np.exp(-1j * 2 * np.pi * dz * kz)

        self.dims = freq.shape
        self.shape = (np.prod(freq.shape), np.prod(freq.shape))
        self.dtype = np.dtype(dtype)
        self.explicit = False

    def _matvec(self, x):
        if not isinstance(self.gazx, type(x)):
            self.gazx = to_cupy_conditional(x, self.gazx)
        y = x.reshape(self.dims) * self.gazx
        return y.ravel()

    def _rmatvec(self, x):
        if not isinstance(self.gazx, type(x)):
            self.gazx = to_cupy_conditional(x, self.gazx)
        y = x.reshape(self.dims) * np.conj(self.gazx)
        return y.ravel()


def PhaseShift(vel, dz, nt, freq, kx, ky=None, dtype="float64"):
    r"""Phase shift operator

    Apply positive (forward) phase shift with constant velocity in
    forward mode, and negative (backward) phase shift with constant velocity in
    adjoint mode. Input model and data should be 2- or 3-dimensional arrays
    in time-space domain of size :math:`[n_t \times n_x \;(\times n_y)]`.

    Parameters
    ----------
    vel : :obj:`float`, optional
        Constant propagation velocity
    dz : :obj:`float`, optional
        Depth step
    nt : :obj:`int`, optional
        Number of time samples of model and data
    freq : :obj:`numpy.ndarray`
        Positive frequency axis
    kx : :obj:`int`, optional
        Horizontal wavenumber axis (centered around 0) of size
        :math:`[n_x \times 1]`.
    ky : :obj:`int`, optional
        Second horizontal wavenumber axis for 3d phase shift
        (centered around 0) of size :math:`[n_y \times 1]`.
    dtype : :obj:`str`, optional
        Type of elements in input array

    Returns
    -------
    Pop : :obj:`pylops.LinearOperator`
        Phase shift operator

    Notes
    -----
    The phase shift operator implements a one-way wave equation forward
    propagation in frequency-wavenumber domain by applying the following
    transformation to the input model:

    .. math::
        d(f, k_x, k_y) = m(f, k_x, k_y)
        e^{-j \Delta z \sqrt{\omega^2/v^2 - k_x^2 - k_y^2}}

    where :math:`v` is the constant propagation velocity and
    :math:`\Delta z` is the propagation depth. In adjoint mode, the data is
    propagated backward using the following transformation:

    .. math::
        m(f, k_x, k_y) = d(f, k_x, k_y)
        e^{j \Delta z \sqrt{\omega^2/v^2 - k_x^2 - k_y^2}}

    Effectively, the input model and data are assumed to be in time-space
    domain and forward Fourier transform is applied to both dimensions, leading
    to the following operator:

    .. math::
        \mathbf{d} = \mathbf{F}^H_t \mathbf{F}^H_x  \mathbf{P}
            \mathbf{F}_x \mathbf{F}_t \mathbf{m}

    where :math:`\mathbf{P}` perfoms the phase-shift as discussed above.

    """
    dtypefft = (np.ones(1, dtype=dtype) + 1j * np.ones(1, dtype=dtype)).dtype
    if ky is None:
        dims = (nt, kx.size)
        dimsfft = (freq.size, kx.size)
    else:
        dims = (nt, kx.size, ky.size)
        dimsfft = (freq.size, kx.size, ky.size)
<<<<<<< HEAD
    Fop = FFT(dims, axis=0, nfft=nt, real=True, dtype=dtype)
    Kxop = FFT(dimsfft, axis=1, nfft=kx.size, real=False, fftshift=True, dtype=dtypefft)
    if ky is not None:
        Kyop = FFT(
            dimsfft, axis=2, nfft=ky.size, real=False, fftshift=True, dtype=dtypefft
=======
    Fop = FFT(dims, dir=0, nfft=nt, real=True, dtype=dtype)
    Kxop = FFT(
        dimsfft, dir=1, nfft=kx.size, real=False, fftshift_after=True, dtype=dtypefft
    )
    if ky is not None:
        Kyop = FFT(
            dimsfft,
            dir=2,
            nfft=ky.size,
            real=False,
            fftshift_after=True,
            dtype=dtypefft,
>>>>>>> 8b036131
        )
    Pop = _PhaseShift(vel, dz, freq, kx, ky, dtypefft)
    if ky is None:
        Pop = Fop.H * Kxop * Pop * Kxop.H * Fop
    else:
        Pop = Fop.H * Kxop * Kyop * Pop * Kyop.H * Kxop.H * Fop
    # Recasting of type is required to avoid FFT operators to cast to complex.
    # We know this is correct because forward and inverse FFTs are applied at
    # the beginning and end of this combined operator
    Pop.dtype = dtype
    return LinearOperator(Pop)


def Deghosting(
    p,
    nt,
    nr,
    dt,
    dr,
    vel,
    zrec,
    pd=None,
    win=None,
    npad=(11, 11),
    ntaper=(11, 11),
    restriction=None,
    sptransf=None,
    solver=lsqr,
    dottest=False,
    dtype="complex128",
    **kwargs_solver
):
    r"""Wavefield deghosting.

    Apply seismic wavefield decomposition from single-component (pressure)
    data. This process is also generally referred to as model-based deghosting.

    Parameters
    ----------
    p : :obj:`np.ndarray`
        Pressure data of of size :math:`\lbrack n_{r_x}\,(\times n_{r_y})
        \times n_t \rbrack` (or :math:`\lbrack n_{r_{x,\text{sub}}}\,
        (\times n_{r_{y,\text{sub}}}) \times n_t \rbrack`
        in case a ``restriction`` operator is provided. Note that
        :math:`n_{r_{x,\text{sub}}}` (and :math:`n_{r_{y,\text{sub}}}`)
        must agree with the size of the output of this operator)
    nt : :obj:`int`
        Number of samples along the time axis
    nr : :obj:`int` or :obj:`tuple`
        Number of samples along the receiver axis (or axes)
    dt : :obj:`float`
        Sampling along the time axis
    dr : :obj:`float` or :obj:`tuple`
        Sampling along the receiver array of the separated
        pressure consituents
    vel : :obj:`float`
        Velocity along the receiver array (must be constant)
    zrec : :obj:`float`
        Depth of receiver array
    pd : :obj:`np.ndarray`, optional
        Direct arrival to be subtracted from ``p``
    win : :obj:`np.ndarray`, optional
        Time window to be applied to ``p`` to remove the direct arrival
        (if ``pd=None``)
    ntaper : :obj:`float` or :obj:`tuple`, optional
        Number of samples of taper applied to propagator to avoid edge
        effects
    npad : :obj:`float` or :obj:`tuple`, optional
        Number of samples of padding applied to propagator to avoid edge
        effects
        angle
    restriction : :obj:`pylops.LinearOperator`, optional
        Restriction operator
    sptransf : :obj:`pylops.LinearOperator`, optional
        Sparsifying operator
    solver : :obj:`float`, optional
        Function handle of solver to be used if ``kind='inverse'``
    dottest : :obj:`bool`, optional
        Apply dot-test
    dtype : :obj:`str`, optional
        Type of elements in input array. If ``None``, directly inferred
        from ``p``
    **kwargs_solver
        Arbitrary keyword arguments for chosen ``solver``

    Returns
    -------
    pup : :obj:`np.ndarray`
        Up-going wavefield
    pdown : :obj:`np.ndarray`
        Down-going wavefield

    Notes
    -----
    Up- and down-going components of seismic data :math:`p^-(x, t)`
    and :math:`p^+(x, t)` can be estimated from single-component data
    :math:`p(x, t)` using a ghost model.

    The basic idea [1]_ is that of using a one-way propagator in the f-k domain
    (also referred to as ghost model) to predict the down-going field
    from the up-going one (excluded the direct arrival and its source
    ghost referred here to as :math:`p_d(x, t)`):

    .. math::
        p^+ - p_d = e^{-j k_z 2 z_\text{rec}} p^-

    where :math:`k_z` is the vertical wavenumber and :math:`z_\text{rec}` is the
    depth of the array of receivers

    In a matrix form we can thus write the total wavefield as:

    .. math::
        \mathbf{p} - \mathbf{p_d} = (\mathbf{I} + \Phi) \mathbf{p}^-

    where :math:`\Phi` is one-way propagator implemented via the
    :class:`pylops.waveeqprocessing.PhaseShift` operator.

    .. [1] Amundsen, L., 1993, Wavenumber-based filtering of marine point-source
       data: GEOPHYSICS, 58, 1335–1348.


    """
    ndims = p.ndim
    if ndims == 2:
        dims = (nt, nr)
        nrs = nr
        nkx = nr + 2 * npad
        kx = np.fft.ifftshift(np.fft.fftfreq(nkx, dr))
        ky = None
    else:
        dims = (nt, nr[0], nr[1])
        nrs = nr[0] * nr[1]
        nkx = nr[0] + 2 * npad[0]
        kx = np.fft.ifftshift(np.fft.fftfreq(nkx, dr[0]))
        nky = nr[1] + 2 * npad[1]
        ky = np.fft.ifftshift(np.fft.fftfreq(nky, dr))
    nf = nt
    freq = np.fft.rfftfreq(nf, dt)

    # Phase shift operator
    zprop = 2 * zrec
    if ndims == 2:
        taper = taper2d(nt, nr, ntaper).T
        Padop = Pad(dims, ((0, 0), (npad, npad)))
    else:
        taper = taper3d(nt, nr, ntaper).transpose(2, 0, 1)
        Padop = Pad(dims, ((0, 0), (npad[0], npad[0]), (npad[1], npad[1])))

    Pop = (
        -Padop.H
        * PhaseShift(vel, zprop, nt, freq, kx, ky)
        * Padop
        * Diagonal(taper.ravel(), dtype=dtype)
    )

    # Decomposition operator
    Dupop = Identity(nt * nrs, dtype=p.dtype) + Pop
    if dottest:
        Dottest(Dupop, nt * nrs, nt * nrs, verb=True)

    # Add restriction
    if restriction is not None:
        Dupop_norestr = Dupop
        Dupop = restriction * Dupop

    # Add sparsify transform
    if sptransf is not None:
        Dupop_norestr = Dupop_norestr * sptransf
        Dupop = Dupop * sptransf

    # Define data
    if pd is not None:
        d = p - pd
    else:
        d = win * p

    # Inversion
    pup = solver(Dupop, d.ravel(), **kwargs_solver)[0]

    # Apply sparse transform
    if sptransf is not None:
        p = Dupop_norestr * pup  # reconstruct p at finely sampled spatial axes
        pup = sptransf * pup
        p = np.real(p).reshape(dims)

    # Finalize estimates
    pup = np.real(pup).reshape(dims)
    pdown = p - pup

    return pup, pdown<|MERGE_RESOLUTION|>--- conflicted
+++ resolved
@@ -165,26 +165,18 @@
     else:
         dims = (nt, kx.size, ky.size)
         dimsfft = (freq.size, kx.size, ky.size)
-<<<<<<< HEAD
     Fop = FFT(dims, axis=0, nfft=nt, real=True, dtype=dtype)
-    Kxop = FFT(dimsfft, axis=1, nfft=kx.size, real=False, fftshift=True, dtype=dtypefft)
-    if ky is not None:
-        Kyop = FFT(
-            dimsfft, axis=2, nfft=ky.size, real=False, fftshift=True, dtype=dtypefft
-=======
-    Fop = FFT(dims, dir=0, nfft=nt, real=True, dtype=dtype)
     Kxop = FFT(
-        dimsfft, dir=1, nfft=kx.size, real=False, fftshift_after=True, dtype=dtypefft
+        dimsfft, axis=1, nfft=kx.size, real=False, fftshift_after=True, dtype=dtypefft
     )
     if ky is not None:
         Kyop = FFT(
             dimsfft,
-            dir=2,
+            axis=2,
             nfft=ky.size,
             real=False,
             fftshift_after=True,
             dtype=dtypefft,
->>>>>>> 8b036131
         )
     Pop = _PhaseShift(vel, dz, freq, kx, ky, dtypefft)
     if ky is None:
