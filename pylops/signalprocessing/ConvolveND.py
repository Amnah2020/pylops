--- conflicted
+++ resolved
@@ -61,26 +61,16 @@
 
     """
 
-<<<<<<< HEAD
     def __init__(
         self,
-        N,
+        dims,
         h,
-        dims,
         offset=None,
-        axes=None,
+        axes=(-2, -1),
         dirs=None,
         method="fft",
         dtype="float64",
     ):
-=======
-    def __init__(self, dims, h, offset=None, dirs=None, method="fft", dtype="float64"):
->>>>>>> d7130c5d
-        ncp = get_array_module(h)
-        self.dims = _value_or_list_like_to_array(dims)
-        self.h = h
-        self.nh = np.array(self.h.shape)
-<<<<<<< HEAD
         if dirs is not None:
             warnings.warn(
                 "dirs will be deprecated in version 2.0.0, use axes instead.",
@@ -88,14 +78,16 @@
                 stacklevel=2,
             )
             axes = dirs
+
+        ncp = get_array_module(h)
+        self.dims = _value_or_list_like_to_array(dims)
         self.axes = (
-            np.arange(len(dims))
+            np.arange(len(self.dims))
             if axes is None
-            else np.array([normalize_axis_index(ax, len(dims)) for ax in axes])
+            else np.array([normalize_axis_index(ax, len(self.dims)) for ax in axes])
         )
-=======
-        self.dirs = np.arange(len(self.dims)) if dirs is None else np.array(dirs)
->>>>>>> d7130c5d
+        self.h = h
+        self.nh = np.array(self.h.shape)
 
         # padding
         if offset is None:
@@ -119,17 +111,10 @@
         self.nh = self.h.shape
 
         # find out which directions are used for convolution and define offsets
-<<<<<<< HEAD
-        if len(dims) != len(self.nh):
-            dimsh = np.ones(len(dims), dtype=int)
+        if len(self.dims) != len(self.nh):
+            dimsh = np.ones(len(self.dims), dtype=int)
             for iax, ax in enumerate(self.axes):
                 dimsh[ax] = self.nh[iax]
-=======
-        if len(self.dims) != len(self.nh):
-            dimsh = np.ones(len(self.dims), dtype=int)
-            for idir, dir in enumerate(self.dirs):
-                dimsh[dir] = self.nh[idir]
->>>>>>> d7130c5d
             self.h = self.h.reshape(dimsh)
 
         # convolve and correlate functions
