--- conflicted
+++ resolved
@@ -87,12 +87,8 @@
         pmax,
         engine="numpy",
         dtype="float64",
-<<<<<<< HEAD
         name="C",
-        **kwargs_fftw
-=======
         **kwargs_fftw,
->>>>>>> 3529da6b
     ):
         self.dt = taxis[1] - taxis[0]
         self.dy = hyaxis[1] - hyaxis[0]
