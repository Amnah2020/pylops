import logging

import numpy as np

from pylops.basicoperators import BlockDiag, Diagonal, HStack, Restriction
from pylops.signalprocessing.Sliding2D import _slidingsteps
from pylops.utils.tapers import taper3d

logging.basicConfig(format="%(levelname)s: %(message)s", level=logging.WARNING)


def Sliding3D(
    Op, dims, dimsd, nwin, nover, nop, tapertype="hanning", design=False, nproc=1
):
    """3D Sliding transform operator.

    Apply a transform operator ``Op`` repeatedly to patches of the model
    vector in forward mode and patches of the data vector in adjoint mode.
    More specifically, in forward mode the model vector is divided into patches
    each patch is transformed, and patches are then recombined in a sliding
    window fashion. Both model and data should be 3-dimensional
    arrays in nature as they are internally reshaped and interpreted as
    3-dimensional arrays. Each patch contains in fact a portion of the
    array in the first and second dimensions (and the entire third dimension).

    This operator can be used to perform local, overlapping transforms (e.g.,
    :obj:`pylops.signalprocessing.FFTND`
    or :obj:`pylops.signalprocessing.Radon3D`) of 3-dimensional arrays.

    .. note:: The shape of the model has to be consistent with
       the number of windows for this operator not to return an error. As the
       number of windows depends directly on the choice of ``nwin`` and
       ``nover``, it is recommended to use ``design=True`` if unsure about the
       choice ``dims`` and use the number of windows printed on screen to
       define such input parameter.

    .. warning:: Depending on the choice of `nwin` and `nover` as well as the
       size of the data, sliding windows may not cover the entire first and/or
       second dimensions. The start and end indeces of each window can be
       displayed using ``design=True`` while defining the best sliding window
       approach.

    Parameters
    ----------
    Op : :obj:`pylops.LinearOperator`
        Transform operator
    dims : :obj:`tuple`
        Shape of 3-dimensional model. Note that ``dims[0]`` and ``dims[1]``
        should be multiple of the model sizes of the transform in the
        first and second dimensions
    dimsd : :obj:`tuple`
        Shape of 3-dimensional data
    nwin : :obj:`tuple`
        Number of samples of window
    nover : :obj:`tuple`
        Number of samples of overlapping part of window
    nop : :obj:`tuple`
        Number of samples in axes of transformed domain associated
        to spatial axes in the data
    tapertype : :obj:`str`, optional
        Type of taper (``hanning``, ``cosine``, ``cosinesquare`` or ``None``)
    design : :obj:`bool`, optional
        Print number sliding window (``True``) or not (``False``)

    Returns
    -------
    Sop : :obj:`pylops.LinearOperator`
        Sliding operator

    Raises
    ------
    ValueError
        Identified number of windows is not consistent with provided model
        shape (``dims``).

    """
    # model windows
    mwin0_ins, mwin0_ends = _slidingsteps(dims[0], Op.shape[1] // (nop[1] * dims[2]), 0)
    mwin1_ins, mwin1_ends = _slidingsteps(dims[1], Op.shape[1] // (nop[0] * dims[2]), 0)

    # data windows
    dwin0_ins, dwin0_ends = _slidingsteps(dimsd[0], nwin[0], nover[0])
    dwin1_ins, dwin1_ends = _slidingsteps(dimsd[1], nwin[1], nover[1])
    nwins0 = len(dwin0_ins)
    nwins1 = len(dwin1_ins)
    nwins = nwins0 * nwins1

    # create tapers
    if tapertype is not None:
        tap = taper3d(dimsd[2], nwin, nover, tapertype=tapertype)

    # check that identified number of windows agrees with mode size
    if design:
        logging.warning("(%d,%d) windows required...", nwins0, nwins1)
        logging.warning(
            "model wins - start0:%s, end0:%s, start1:%s, end1:%s",
            str(mwin0_ins),
            str(mwin0_ends),
            str(mwin1_ins),
            str(mwin1_ends),
        )
        logging.warning(
            "data wins - start0:%s, end0:%s, start1:%s, end1:%s",
            str(dwin0_ins),
            str(dwin0_ends),
            str(dwin1_ins),
            str(dwin1_ends),
        )

    if nwins * Op.shape[1] // dims[2] != dims[0] * dims[1]:
        raise ValueError(
            "Model shape (dims=%s) is not consistent with chosen "
            "number of windows. Choose dims[0]=%d and "
            "dims[1]=%d for the operator to work with "
            "estimated number of windows, or create "
            "the operator with design=True to find out the"
            "optimal number of windows for the current "
            "model size..."
            % (
                str(dims),
                nwins0 * Op.shape[1] // (nop[1] * dims[2]),
                nwins1 * Op.shape[1] // (nop[0] * dims[2]),
            )
        )
    # transform to apply
    if tapertype is None:
        OOp = BlockDiag([Op for _ in range(nwins)], nproc=nproc)
    else:
        OOp = BlockDiag([Diagonal(tap.ravel()) * Op for _ in range(nwins)], nproc=nproc)

    hstack = HStack(
        [
            Restriction(
                dimsd[1] * dimsd[2] * nwin[0],
                range(win_in, win_end),
                dims=(nwin[0], dimsd[1], dimsd[2]),
<<<<<<< HEAD
                axis=1,
=======
                dir=1,
                dtype=Op.dtype,
>>>>>>> 76c36047
            ).H
            for win_in, win_end in zip(dwin1_ins, dwin1_ends)
        ]
    )

    combining1 = BlockDiag([hstack] * nwins0)
    combining0 = HStack(
        [
<<<<<<< HEAD
            Restriction(np.prod(dimsd), range(win_in, win_end), dims=dimsd, axis=0).H
=======
            Restriction(
                np.prod(dimsd),
                range(win_in, win_end),
                dims=dimsd,
                dir=0,
                dtype=Op.dtype,
            ).H
>>>>>>> 76c36047
            for win_in, win_end in zip(dwin0_ins, dwin0_ends)
        ]
    )
    Sop = combining0 * combining1 * OOp
    return Sop<|MERGE_RESOLUTION|>--- conflicted
+++ resolved
@@ -134,12 +134,8 @@
                 dimsd[1] * dimsd[2] * nwin[0],
                 range(win_in, win_end),
                 dims=(nwin[0], dimsd[1], dimsd[2]),
-<<<<<<< HEAD
                 axis=1,
-=======
-                dir=1,
                 dtype=Op.dtype,
->>>>>>> 76c36047
             ).H
             for win_in, win_end in zip(dwin1_ins, dwin1_ends)
         ]
@@ -148,17 +144,13 @@
     combining1 = BlockDiag([hstack] * nwins0)
     combining0 = HStack(
         [
-<<<<<<< HEAD
-            Restriction(np.prod(dimsd), range(win_in, win_end), dims=dimsd, axis=0).H
-=======
             Restriction(
                 np.prod(dimsd),
                 range(win_in, win_end),
                 dims=dimsd,
-                dir=0,
+                axis=0,
                 dtype=Op.dtype,
             ).H
->>>>>>> 76c36047
             for win_in, win_end in zip(dwin0_ins, dwin0_ends)
         ]
     )
