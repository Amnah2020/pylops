import warnings

import numpy as np
from numpy.core.multiarray import normalize_axis_index

from pylops.signalprocessing import Convolve2D


def Smoothing2D(nsmooth, dims, axes=(-2, -1), nodir=None, dtype="float64"):
    r"""2D Smoothing.

    Apply smoothing to model (and data) along two ``axes`` of a
    multi-dimensional array.

    Parameters
    ----------
    nsmooth : :obj:`tuple` or :obj:`list`
        Lenght of smoothing operator in 1st and 2nd dimensions (must be odd)
    dims : :obj:`tuple`
        Number of samples for each dimension
    axes : :obj:`int`, optional
        .. versionadded:: 2.0.0

        Axes along which model (and data) are smoothed.
    nodir : :obj:`int`, optional
        Direction along which smoothing is **not** applied (set to ``None`` for 2d
        arrays)

        .. deprecated:: 2.0.0
            Use ``axes`` instead. Note that ``axes`` applies along axes instead.

    dtype : :obj:`str`, optional
        Type of elements in input array.

    Attributes
    ----------
    shape : :obj:`tuple`
        Operator shape
    explicit : :obj:`bool`
        Operator contains a matrix that can be solved explicitly (``True``) or
        not (``False``)

    See Also
    --------
    pylops.signalprocessing.Convolve2D : 2D convolution

    Notes
    -----
    The 2D Smoothing operator is a special type of convolutional operator that
    convolves the input model (or data) with a constant 2d filter of size
    :math:`n_{\text{smooth}, 1} \times n_{\text{smooth}, 2}`:

    Its application to a two dimensional input signal is:

    .. math::
        y[i,j] = 1/(n_{\text{smooth}, 1}\cdot n_{\text{smooth}, 2})
        \sum_{l=-(n_{\text{smooth},1}-1)/2}^{(n_{\text{smooth},1}-1)/2}
        \sum_{m=-(n_{\text{smooth},2}-1)/2}^{(n_{\text{smooth},2}-1)/2} x[l,m]

    Note that since the filter is symmetrical, the *Smoothing2D* operator is
    self-adjoint.

    """
    if isinstance(nsmooth, tuple):
        nsmooth = list(nsmooth)
    if nsmooth[0] % 2 == 0:
        nsmooth[0] += 1
    if nsmooth[1] % 2 == 0:
        nsmooth[1] += 1
    if nodir is not None:
        warnings.warn(
            "nodir will be deprecated in version 2.0.0, use axes instead.",
            category=DeprecationWarning,
            stacklevel=2,
        )
        if nodir == 0:
            axes = (1, 2)
        elif nodir == 1:
            axes = (0, 2)
        else:
            axes = (0, 1)
    else:
        axes = tuple(normalize_axis_index(ax, len(dims)) for ax in axes)

    h = np.ones((nsmooth[0], nsmooth[1])) / float(nsmooth[0] * nsmooth[1])
    return Convolve2D(
        dims,
        h=h,
        offset=[(nsmooth[0] - 1) / 2, (nsmooth[1] - 1) / 2],
<<<<<<< HEAD
        dims=dims,
        axes=axes,
=======
        nodir=nodir,
>>>>>>> d7130c5d
        dtype=dtype,
    )<|MERGE_RESOLUTION|>--- conflicted
+++ resolved
@@ -87,11 +87,6 @@
         dims,
         h=h,
         offset=[(nsmooth[0] - 1) / 2, (nsmooth[1] - 1) / 2],
-<<<<<<< HEAD
-        dims=dims,
         axes=axes,
-=======
-        nodir=nodir,
->>>>>>> d7130c5d
         dtype=dtype,
     )