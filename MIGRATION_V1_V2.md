--- conflicted
+++ resolved
@@ -8,11 +8,7 @@
 - Several operators have deprecated `N` as a keyword. To migrate, pass only `dims` if both `N` and `dims` are currently
   being passed. If only `N` is being passed, ensure it is being passed as a value and not a keyword argument (e.g.,
   change `Flip(N=100)` to `Flip(100)`).
-<<<<<<< HEAD
-- `dir`, `dirs` and `nodir` have been deprecated in favor of `axis` and `axes`. When previously `nodir` was required, you must now provide the directions along which the operator is applied in `axes`. The default value for `axis` and `axes` are chosen to be -1 and (-2, -1), respectively, whereas the default `dir` and `dirs` was -1 and (0, 1), respectively. Be careful to check all operators where `dir`, `dirs` and `nodir` was not provided explicitly.
-=======
 - `dir`, `dirs` and `nodir` have been deprecated in favor of `axis` and `axes`. When previously `nodir` was used, you must now provide the directions along which the operator is applied through `axes`. The default value for `axis` and `axes` are chosen to be -1 and (-2, -1), respectively, whereas the default `dir` and `dirs` was 0 and (0, 1), respectively. Be careful to check all operators where `dir`, `dirs` and `nodir` was not provided explicitly.
->>>>>>> af3cf707
 - `utils.dottest`: Change `tol` into `rtol`. Absolute tolerance is now also supported via the keyword `atol`.
   When calling it with purely positional arguments, note that after `rtol` comes now first `atol` before `complexflag`.
   When using `raiseerror=True` it now emits an `AttributeError` instead of a `ValueError`.