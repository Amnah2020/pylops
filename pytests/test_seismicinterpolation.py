--- conflicted
+++ resolved
@@ -48,25 +48,10 @@
 _, x3d = linear3d(xaxis, yaxis, taxis, v, t0, theta, phi, amp, wav)
 
 # Create restriction operator
-<<<<<<< HEAD
-Rop2d = Restriction(
-    par["ny"] * par["nt"], iava, dims=(par["ny"], par["nt"]), axis=0, dtype="float64"
-)
+Rop2d = Restriction((par["ny"], par["nt"]), iava, axis=0, dtype="float64")
 y2d = Rop2d * x2d.ravel()
 y2d = y2d.reshape(nysub, par["nt"])
-Rop3d = Restriction(
-    par["ny"] * par["nx"] * par["nt"],
-    iava,
-    dims=(par["ny"], par["nx"], par["nt"]),
-    axis=0,
-    dtype="float64",
-)
-=======
-Rop2d = Restriction((par["ny"], par["nt"]), iava, dir=0, dtype="float64")
-y2d = Rop2d * x2d.ravel()
-y2d = y2d.reshape(nysub, par["nt"])
-Rop3d = Restriction((par["ny"], par["nx"], par["nt"]), iava, dir=0, dtype="float64")
->>>>>>> d7130c5d
+Rop3d = Restriction((par["ny"], par["nx"], par["nt"]), iava, axis=0, dtype="float64")
 y3d = Rop3d * x3d.ravel()
 y3d = y3d.reshape(nysub, par["nx"], par["nt"])
 
